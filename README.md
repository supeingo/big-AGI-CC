--- conflicted
+++ resolved
@@ -1,4 +1,3 @@
-<<<<<<< HEAD
 # `BIG-AGI` 🤖💬
 
 Welcome to `big-AGI`, FKA `nextjs-chatgpt-app`. 👋🎉
@@ -43,7 +42,11 @@
 
 ## Latest Drops 🚀
 
-#### 🚨 April: more #big-agi-energy
+#### 🚨 May: mature #big-agi-energy 
+
+- 🎉 **Authentication** basic user authentication framework
+
+#### April: #big-agi-energy grows
 
 - 🎉 **[Image Generation](docs/pixels/feature_imagine_command.png)** using Prodia (BYO Keys) - /imagine - or menu option
 - 🎉 **[Voice Synthesis](docs/pixels/feature_voice_1.png)** 📣 with ElevenLabs, including selection of custom voices
@@ -77,68 +80,6 @@
 - 🌙 Dark model - Wide mode ⛶
 
 <br/>
-=======
-# Next.js ChatGPT 🤖💬
-
-Welcome to `nextjs-chatgpt-app`! 🎉🚀 Responsive chat application powered by OpenAI's GPT-4, with chat streaming, code
-highlighting, code execution, development presets, and more. The app is built using Next.js and TypeScript, and it's
-designed to be easy to use, customize, and extend. We encourage you to contribute and help improve this project! 😊
-
-[![Official Website](https://img.shields.io/badge/Demo-%23096bde?style=for-the-badge&logo=vercel&label=try)](https://nextjs-chatgpt-app-enricoros.vercel.app)
-
-Or click fork & run on Vercel
-
-[![Deploy with Vercel](https://vercel.com/button)](https://vercel.com/new/clone?repository-url=https%3A%2F%2Fgithub.com%2Fenricoros%2Fnextjs-chatgpt-app&env=OPENAI_API_KEY,OPENAI_API_HOST&envDescription=OpenAI%20KEY%20for%20your%20deployment.%20Set%20HOST%20only%20if%20non-default.)
-
-## Roadmap 🛣️
-
-🚨 ** April 2023 - Attention! We look for your input!** 🚨
-
-| Roadmap              | RFC 📝                                                    | Status | Description                                                                                                      |
-|:---------------------|-----------------------------------------------------------|:------:|:-----------------------------------------------------------------------------------------------------------------|
-| Editable Purposes 🎭 | https://github.com/enricoros/nextjs-chatgpt-app/issues/35 |   💬   | In-app customization of 'Purposes', as many forks are created for that reason.                                   |
-| Templates sharing 🌐 | https://github.com/enricoros/nextjs-chatgpt-app/issues/35 |   💬   | Community repository of Purposes/Systems - Vote with 👍 and usage. Where to store? Bring your own key? Moderate? |
-| Reasoning Systems 🧩 | https://github.com/enricoros/nextjs-chatgpt-app/issues/36 |   🤔   | ReAct, DEPS, Reflexion - shall we?                                                                               |
-| Your epic idea       |                                                           |   💡   | [Create RFC](https://github.com/enricoros/nextjs-chatgpt-app/issues/new?labels=RFC&body=Describe+the+idea) ❗     |
-
-## Features ✨
-
-🚨 **We added cool new features to the app!** (bare-bones
-was [466a36](https://github.com/enricoros/nextjs-chatgpt-app/tree/466a3667a48060d406d60943af01fe26366563fb))
-
-- [x] _NEW 04.11_ 🎉 **AI-titling** 🧠✍️
-- [x] _NEW 04.10_ 🎉 **Multiple chats** 📝📝📝
-- [x] _NEW 04.09_ 🎉 **Microphone improvements** 🎙️
-- [x] _NEW 04.08_ 🎉 **Precise Token counter** 📊 extra-useful
-- [x] _NEW 04.08_ 🎉 Organization ID for OpenAI users
-- [x] _NEW 04.07_ 🎉 **Pixel-perfect Markdown** 🎨
-- [x] _NEW 04.04_ 🎉 **Download JSON** to export/backup chats 📥
-- [x] _NEW 04.03_ 🎉 **PDF import** 📄🔀🧠 (fredliubojin) <- "ask questions to a PDF!" 🤯
-- [x] _NEW 04.03_ 🎉 **Tokens utilization** 📊 [Initial - just new messages, not full chat]
-  <p><a href="docs/feature_token_counter.png"><img src="docs/feature_token_counter.png" width='300' alt="Token Counters"/></a></p> 
-- [x] _NEW 04.02_ 🎉 **Markdown rendering** 🎨 (nilshulth) [WIP]
-- [x] 🎉 **NEW 04.01** Typing Avatars
-  <p><a href="docs/recording_0401.gif"><img src="docs/recording_0401.gif" width='700' alt="New Typing Avatars"/></a></p>
-- [x] 🎉 **NEW 03.31** Publish & share chats to paste.gg 📥
-  <p><a href="docs/screenshot_export_example1.png"><img src="docs/screenshot_export_example1.png" width='200' alt="Export chats"/></a></p>
-- [x] Chat with GPT-4 and 3.5 Turbo 🧠💨
-- [x] **Private**: user-owned API keys 🔑 and localStorage 🛡️
-- [x] **System presets** - including Code, Science, Corporate, and Chat 🎭
-  <p><a href="docs/screenshot_purpose_two.png"><img src="docs/screenshot_purpose_two.png" width='200' alt="System presets"/></a></p>
-- [x] **Syntax highlighting** - for multiple languages 🌈
-- [x] **Context** - Drag and drop files to add them to the prompt 📁
-  <p><a href="docs/screenshot_drop_target.png"><img src="docs/screenshot_drop_target.png" width='200' alt="Drag and drop"/></a></p>
-- [x] **Stop generation** 🛑 (fredliubojin)
-- [x] **Voice input** 🎙️ (koganei)
-- [x] Real-time streaming of AI responses ⚡
-- [x] Switch API hosts to track quality, including [Helicone](https://www.helicone.ai/) 📈
-- [x] Dark mode 🌙 - Wide mode ⛶
-- [ ] [~~Code execution for TypeScript, JavaScript, and
-  HTML~~](https://github.com/enricoros/nextjs-chatgpt-app/commit/f678a0d463d5e9cf0733f577e11bd612b7902d89) 🖥️
-- [x] Basic user authentication for public deployments
-- [ ] Add your own feature 🚀
-- [ ] Send a PR 🙌
->>>>>>> d18d5323
 
 ### Basic Authentication for public deployments 🔐
 
