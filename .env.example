--- conflicted
+++ resolved
@@ -5,7 +5,6 @@
 # [Not needed] Sets the "OpenAI-Organization" header field to support organization users (UI > this > '')
 OPENAI_API_ORG_ID=
 
-<<<<<<< HEAD
 # [Optional] Enables ElevenLabs credentials on the server side - for optional text-to-speech
 ELEVENLABS_API_KEY=
 ELEVENLABS_API_HOST=
@@ -13,7 +12,7 @@
 
 # [Optional] Prodia credentials on the server side - for optional image generation
 PRODIA_API_KEY=
-=======
+
 # [Recommended if you you have set OPENAI_API_KEY on a publicly accessible server]
 AUTH_TYPE=
 # [At least one required if AUTH_TYPE == credential] You may declare credentials for users from 0 to 99.
@@ -23,5 +22,4 @@
 # [Required if AUTH_TYPE == basic and not in development mode] See: https://next-auth.js.org/configuration/options#nextauth_url
 NEXTAUTH_URL=
 # [Required if AUTH_TYPE == basic] See: https://next-auth.js.org/configuration/options#secret
-NEXTAUTH_SECRET=
->>>>>>> d18d5323
+NEXTAUTH_SECRET=